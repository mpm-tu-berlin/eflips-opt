--- conflicted
+++ resolved
@@ -1,6 +1,6 @@
 [project]
 name = "eflips-opt"
-version = "0.3.7"
+version = "0.3.6"
 description = "A collection of pre-simulation optimization algorithms for eFLIPS."
 authors = [
     { name = "Ludger Heide", email = "ludger.heide@tu-berlin.de" },
@@ -8,9 +8,9 @@
 ]
 readme = "README.md"
 license = "AGPLV3.md"
-requires-python = ">=3.12, <3.14"
+requires-python = ">=3.10, <3.14"
 dependencies = [
-    "eflips-model (>=10.0.3, <11.0.0)",
+    "eflips-model (>=3.0.0, <11.0.0)",
     "pandas (>=2.1, <3.0)",
     "shapely (>=2.0.3, <3.0)",
     "openrouteservice (>=2.3.3, <3.0)",
@@ -24,12 +24,6 @@
     "eflips-schedule-rust (>=2.0.1, <3.0)",
     "dash-cytoscape (>=1.0.2, <2.0)",
     "kaleido (==0.2.1)",
-<<<<<<< HEAD
-    "eflips-eval (>=1.7.5,<2.0.0)",
-    "eflips-tco @ file:///home/shuyao/PycharmProjects/eflips-tco"
-=======
-    "polyline (>=2.0.3,<3.0.0)",
->>>>>>> e319df71
 ]
 
 [tool.poetry]
@@ -48,7 +42,6 @@
 pre-commit = "^3.7.1"
 mypy = "^1.7.1"
 types-tqdm = "^4.66.0.20240417"
-types-shapely = "^2.1.0.20250917"
 
 [tool.mypy]
 plugins = "numpy.typing.mypy_plugin"
